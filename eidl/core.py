--- conflicted
+++ resolved
@@ -121,7 +121,7 @@
 
 
 def get_ecoinvent(db_name=None, auto_write=False, *args, **kwargs):
-<<<<<<< HEAD
+
     """
     Download and import ecoinvent to current brightway2 project
     Optional kwargs:
@@ -129,11 +129,8 @@
         auto_write: automatically write database if no unlinked processes (boolean) default is False (i.e. prompt yes or no)
         download_path: path to download .7z file to (string) default is download to temporary directory (.7z file is deleted after import)
     """
-    if check_requirements():
+    if check_requirements(auto_write=auto_write):
 
-=======
-    if check_requirements(auto_write=auto_write):
->>>>>>> c4e7fe8a
         with tempfile.TemporaryDirectory() as td:
 
             if 'download_path' in kwargs:
