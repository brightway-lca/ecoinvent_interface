import os
import csv
import string
import tempfile
import getpass
import subprocess
import re

import requests
import bs4
from bw2io import SingleOutputEcospold2Importer, bw2setup
from bw2data import projects, databases

from eidl.storage import eidlstorage
from eidl.settings import Settings


class EcoinventDownloader:
    def __init__(self, username=None, password=None, version=None,
                 system_model=None, outdir=None, store_download=True, **kwargs):
        settings = Settings()
        self.username = username or settings.username
        self.password = password or settings.password.get_secret_value()
        self.version = version or settings.version
        self.system_model = system_model or settings.system_model
        self.outdir = outdir or settings.output_path
        self.store_download = store_download
        if self.username is None or self.password is None:
            self.username, self.password = self.get_credentials()
        self.post_download_hook = lambda path, filename: (path, filename)

    def run(self):
        if self.check_stored():
            return
<<<<<<< HEAD

=======
>>>>>>> b7e35cf3
        self.login()
        print('login successful!')

        if (self.version, self.system_model) not in self.db_dict.keys():
            self.version, self.system_model = self.choose_db()
        if self.check_stored():
            return

        print('downloading ei-{}-{} ...'.format(self.version, self.system_model))
        self.download()
        print('download finished!: {}\n'.format(self.out_path))

    def get_db_sui(self, spdx: str):
        """
        From the given spdx string, get the version and system model
        :param spdx:
        :return:
        """
        system_models = set([vsm[1] for vsm in self.db_dict])
        if re.match(rf'ei-\d.\d-[{("|".join(system_models))}]', spdx) is None:
            raise KeyError('The provided database name does not have the correct format.'
                           'Use ei-<version>-<system model>. '
                           'System models are ["cutoff", "apos", "consequential", "EN15804"]')

        db_sui_db, db_sui_version, db_sui_sm = spdx.split('-')
        available_spdx = [f'ei-{tup[0]}-{tup[1]}' for tup in self.db_dict.keys()]
        if not (db_sui_version, db_sui_sm) in self.db_dict.keys():
            raise KeyError(f'The provided database does not exist online.'
                           f'Choose one of the following: {available_spdx}')
        return db_sui_version, db_sui_sm

<<<<<<< HEAD
=======
    def _download_mapping(self, spdx, saveto):
        self._download_one(f'https://ecoinvent.org/public/{spdx}_url_ids.csv', saveto)
        #!FIXME: what if 404 because not 3.8

>>>>>>> b7e35cf3
    def get_pdf(self, activity_name, geography, reference_product):
        """
        Given the input parameters, download a PDF from ecoinvent's website.
        :param activity_name
        :param geography
        :param reference_product
        """
<<<<<<< HEAD
        csv_dir = eidlstorage.eidl_dir
        filename = os.path.join(csv_dir, f'ei-{self.version}-{self.system_model}_url_ids.csv')
        with open(filename, mode='r') as f:
=======
        spdx = f'ei-{self.version}-{self.system_model}'
        file_path = os.path.join(eidlstorage.eidl_dir, f'{spdx}_url_ids.csv')
        if not os.path.exists(file_path):
            self._download_mapping(spdx=spdx, saveto=file_path)
        with open(file_path, mode='r') as f:
>>>>>>> b7e35cf3
            csvfile = csv.reader(f)
            for line in csvfile:
                if line[0:3] == [activity_name, geography, reference_product]:
                    pdf_id = line[-1]
                    break
        pdf_url = self._get_pdf_url(self.version, pdf_id)
        pdf_filename = f'ei-{self.version}-{self.system_model} {activity_name}-{geography}-{reference_product}.pdf'
        self._download_one(pdf_url, pdf_filename)

    @property
    def file_name(self):
        fn = 'ei-{}-{}.7z'.format(self.version, self.system_model)
        return fn

    def check_stored(self):
        if self.file_name in eidlstorage.stored_dbs:
            self.out_path = eidlstorage.stored_dbs[self.file_name]
            print('database already downloaded')
            return True
        else:
            return False

    def get_credentials(self):
        un = input('ecoinvent username: ')
        pw = getpass.getpass('ecoinvent password: ')
        return un, pw

    def login(self):
        print('logging in to ecoinvent homepage...')
        if self.username is None or self.password is None:
            self.username, self.password = self.get_credentials()
        self.session = requests.Session()
        logon_url = 'https://v38.ecoquery.ecoinvent.org/Account/LogOn'
        post_data = {'UserName': self.username,
                     'Password': self.password,
                     'IsEncrypted': 'false',
                     'ReturnUrl': '/'}
        try:
            self.session.post(logon_url, post_data, timeout=20)
        except (requests.ConnectTimeout, requests.ReadTimeout, requests.ConnectionError) as e:
            self.handle_connection_timeout()
            raise e

        success = bool(self.session.cookies)
        self.login_success(success)

    def login_success(self, success):
        if not success:
            print('Login failed')
            self.username, self.password = self.get_credentials()
            self.login()

    def handle_connection_timeout(self):
        print('The request timed out, please check your internet connection!')
        if eidlstorage.stored_dbs:
            print(
                'You have the following databases stored:\n\t{}\n'.format(
                    '\n\t'.join(eidlstorage.stored_dbs.keys())) +
                'You can use these offline by adding the corresponding `version` and `system_model` keywords\n' +
                "Example: eidl.get_ecoinvent(version='3.5', system_model='cutoff')"
            )

    def get_available_files(self):
        files_url = 'https://v38.ecoquery.ecoinvent.org/File/Files'
        try:
            files_res = self.session.get(files_url, timeout=20)
        except (requests.ConnectTimeout, requests.ReadTimeout, requests.ConnectionError) as e:
            self.handle_connection_timeout()
            raise e
        soup = bs4.BeautifulSoup(files_res.text, 'html.parser')
        all_files = [l for l in soup.find_all('a', href=True) if
                     l['href'].startswith('/File/File?')]
        not_allowed = soup.find_all('a',  class_='fileDownloadNotAllowed')
        available_files = set(all_files).difference(set(not_allowed))
        link_dict = {f.contents[0]: f['href'] for f in available_files}
        link_dict = {
            k.replace('-', ''):v for k, v in link_dict.items() if k.startswith('ecoinvent ') and
            k.endswith('ecoSpold02.7z') and not 'lc' in k.lower()
        }
        db_dict = {
            tuple(k.replace('ecoinvent ', '').split('_')[:2:]): v for k, v in link_dict.items()
        }
        return db_dict

    def choose_db(self):
        versions = {k[0] for k in self.db_dict.keys()}
        version_dict = dict(zip(string.ascii_lowercase,
                                sorted(versions, reverse=True)))
        print('\n', 'available versions:')
        for k, version in version_dict.items():
            print(k, version)
        while True:
            version = input('version: ')
            if version in versions or version in version_dict.keys():
                break
            else:
                print('Enter version number or letter')
        system_models = {k[1] for k in self.db_dict.keys() if k[0] == version_dict.get(version, version)}
        sm_dict = dict(zip(string.ascii_lowercase, sorted(system_models)))
        print('\n', 'system models:')
        for k, sm in sm_dict.items():
            print(k, sm)
        while True:
            sm = input('system model: ')
            if sm in system_models or sm in sm_dict.keys():
                break
            else:
                print('Enter system model or letter')
        dbkey = (version_dict.get(version, version),
                 sm_dict.get(sm, sm))
        return dbkey

    def _download_one(self, url: str, output_file_name: str):
        """
        Download a file given the full URL

        :param url: the full/absolute url
        :param output_file_name: the name of the output file
        :return:
        """
        print(f'Downloading {url}')
<<<<<<< HEAD
=======
        try:
            file_content = self.session.get(url, timeout=60).content
        except (requests.ConnectTimeout, requests.ReadTimeout, requests.ConnectionError) as e:
            self.handle_connection_timeout()
            raise e

        if self.outdir:
            self.out_path = os.path.join(self.outdir, output_file_name)
        else:
            self.out_path = os.path.join(os.path.abspath('.'), output_file_name)

        with open(self.out_path, 'wb') as out_file:
            out_file.write(file_content)

    def _get_pdf_url(self, db_version, pdf_id):
        db_num = db_version.replace('.', '')
        return f'https://v{db_num}.ecoquery.ecoinvent.org/Details/PDF/{pdf_id}'

    def download(self):
        url = 'https://v38.ecoquery.ecoinvent.org'
        db_key = (self.version, self.system_model)
>>>>>>> b7e35cf3
        try:
            file_content = self.session.get(url, timeout=60).content
        except (requests.ConnectTimeout, requests.ReadTimeout, requests.ConnectionError) as e:
            self.handle_connection_timeout()
            raise e

        if self.outdir:
            self.out_path = os.path.join(self.outdir, output_file_name)
        else:
            self.out_path = os.path.join(os.path.abspath('.'), output_file_name)

        with open(self.out_path, 'wb') as out_file:
            out_file.write(file_content)

    def _get_pdf_url(self, db_version, pdf_id):
        db_num = db_version.replace('.', '')
        return f'https://v{db_num}.ecoquery.ecoinvent.org/Details/PDF/{pdf_id}'

    def download(self):
        with tempfile.TemporaryDirectory() as td:
            download_path = self.outdir
            if download_path is None:
                if self.store_download:
                    download_path = eidlstorage.eidl_dir
                else:
                    download_path = td


            url = 'https://v38.ecoquery.ecoinvent.org'
            db_key = (self.version, self.system_model)
            try:
                file_content = self.session.get(url + self.db_dict[db_key], timeout=60).content
            except (requests.ConnectTimeout, requests.ReadTimeout, requests.ConnectionError) as e:
                self.handle_connection_timeout()
                raise e

            self.out_path = os.path.join(download_path, self.file_name)

            with open(self.out_path, 'wb') as out_file:
                out_file.write(file_content)

            self.extract(target_dir=td)
            datasets_path = os.path.join(td, 'datasets')

            self.post_download_hook(datasets_path, self.file_name)

    def extract(self, target_dir, **kwargs):
        extract_cmd = ['py7zr', 'x', self.out_path, target_dir]
        try:
            self.extraction_process = subprocess.Popen(extract_cmd, **kwargs)
            return self.extraction_process.wait()
        except FileNotFoundError as e:
            if "PYCHARM_HOSTED" in os.environ:
                print('It appears the EcoInventDownLoader is run from PyCharm. ' +
                      'Please make sure you select the the correct conda environment ' +
                      'as your project interperter or run your script/command in a ' +
                      'Python console outside of PyCharm.')
            raise e

    def set_with_spdx(self, spdx: str):
        self.version, self.system_model = self.get_db_sui(spdx)


def get_ecoinvent(db_name=None, auto_write=False, outdir=None, store_download=True, **kwargs):
    """
    Download and import ecoinvent to current brightway2 project
    Args:
        db_name: name to give imported database (string), can only be of the pattern "ei-<version>-<system_model>". If no entry is given, the name is based on the chosen version and system model
        auto_write: automatically write database if no unlinked processes (boolean) default is False (i.e. prompt yes or no)
        outdir: path to download .7z file to (string) default is download to temporary directory
        store_download: store the .7z file for later reuse, default is True, only takes effect if no download_path is provided
        username: ecoinvent username (string)
        password: ecoivnent password (string)
        version: ecoinvent version (string), eg '3.5'
        system_model: ecoinvent system model (string), one of {'cutoff', 'apos', 'consequential'}
    Optional kwargs:
        username: ecoinvent username (string)
        password: ecoivnent password (string)
        version: ecoinvent version (string), eg '3.5'
        system_model: ecoinvent system model (string), one of {'cutoff', 'apos', 'consequential'}
    """
<<<<<<< HEAD
    downloader = EcoinventDownloader(outdir=download_path, store_download=store_download, **kwargs)
    importer = None
    downloader.login()
    downloader.db_dict = downloader.get_available_files()

    def process_file(datasets_path, file_name):
        nonlocal importer
        nonlocal db_name
=======
    with tempfile.TemporaryDirectory() as td:
        if outdir is None:
            if store_download:
                outdir = eidlstorage.eidl_dir
            else:
                outdir = td

        downloader = EcoinventDownloader(outdir=outdir, **kwargs)
        downloader.login()
        downloader.db_dict = downloader.get_available_files()
        if db_name:
            downloader.set_with_spdx(db_name)
        downloader.run()
        downloader.extract(target_dir=outdir)
>>>>>>> b7e35cf3

        if db_name:
            downloader.set_with_spdx(db_name)
        if not db_name:
            db_name = f'ei-{downloader.version}-{downloader.system_model}'
<<<<<<< HEAD

=======
        datasets_path = os.path.join(outdir, 'datasets')
>>>>>>> b7e35cf3
        importer = SingleOutputEcospold2Importer(datasets_path, db_name)

    downloader.post_download_hook = process_file
    downloader.run()

    if 'biosphere3' not in databases:
        if auto_write:
            bw2setup()
        else:
            print('No biosphere database present in your current ' +
                  'project: {}'.format(projects.current))
            print('You can run "bw2setup()" if this is a new project. Run it now?')
            if input('[y]/n ') in {'y', ''}:
                bw2setup()
            else:
                return

    importer.apply_strategies()
    datasets, exchanges, unlinked = importer.statistics()

    if auto_write and not unlinked:
        print('\nWriting database {} in project {}'.format(
            db_name, projects.current))
        importer.write_database()
    else:
        print('\nWrite database {} in project {}?'.format(
            db_name, projects.current))
        if input('[y]/n ') in {'y', ''}:
            importer.write_database()


def get_ecoinvent_cli():
    downloader = EcoinventDownloader()
    downloader.run()

<<<<<<< HEAD
=======

>>>>>>> b7e35cf3
def get_pdf(spdx, activity_name, geography, reference_product, **kwargs):
    """
    Download a PDF file identified with the given params
    :param spdx: the spdx string to identify ecoinvent's version and system model
    :param activity_name: the activity name
    :param geography: the geography
    :param reference_product: the reference product
    """
    downloader = EcoinventDownloader(**kwargs)
    downloader.login()
    downloader.db_dict = downloader.get_available_files()
    downloader.set_with_spdx(spdx)
    downloader.get_pdf(activity_name, geography, reference_product)<|MERGE_RESOLUTION|>--- conflicted
+++ resolved
@@ -20,7 +20,7 @@
                  system_model=None, outdir=None, store_download=True, **kwargs):
         settings = Settings()
         self.username = username or settings.username
-        self.password = password or settings.password.get_secret_value()
+        self.password = password or settings.password.get_secret_value() if settings.password else None
         self.version = version or settings.version
         self.system_model = system_model or settings.system_model
         self.outdir = outdir or settings.output_path
@@ -32,10 +32,7 @@
     def run(self):
         if self.check_stored():
             return
-<<<<<<< HEAD
-
-=======
->>>>>>> b7e35cf3
+
         self.login()
         print('login successful!')
 
@@ -67,13 +64,10 @@
                            f'Choose one of the following: {available_spdx}')
         return db_sui_version, db_sui_sm
 
-<<<<<<< HEAD
-=======
     def _download_mapping(self, spdx, saveto):
         self._download_one(f'https://ecoinvent.org/public/{spdx}_url_ids.csv', saveto)
         #!FIXME: what if 404 because not 3.8
 
->>>>>>> b7e35cf3
     def get_pdf(self, activity_name, geography, reference_product):
         """
         Given the input parameters, download a PDF from ecoinvent's website.
@@ -81,17 +75,11 @@
         :param geography
         :param reference_product
         """
-<<<<<<< HEAD
-        csv_dir = eidlstorage.eidl_dir
-        filename = os.path.join(csv_dir, f'ei-{self.version}-{self.system_model}_url_ids.csv')
-        with open(filename, mode='r') as f:
-=======
         spdx = f'ei-{self.version}-{self.system_model}'
         file_path = os.path.join(eidlstorage.eidl_dir, f'{spdx}_url_ids.csv')
         if not os.path.exists(file_path):
             self._download_mapping(spdx=spdx, saveto=file_path)
         with open(file_path, mode='r') as f:
->>>>>>> b7e35cf3
             csvfile = csv.reader(f)
             for line in csvfile:
                 if line[0:3] == [activity_name, geography, reference_product]:
@@ -115,7 +103,10 @@
             return False
 
     def get_credentials(self):
-        un = input('ecoinvent username: ')
+        if not self.username:
+            un = input('ecoinvent username: ')
+        else:
+            un = self.username
         pw = getpass.getpass('ecoinvent password: ')
         return un, pw
 
@@ -213,8 +204,6 @@
         :return:
         """
         print(f'Downloading {url}')
-<<<<<<< HEAD
-=======
         try:
             file_content = self.session.get(url, timeout=60).content
         except (requests.ConnectTimeout, requests.ReadTimeout, requests.ConnectionError) as e:
@@ -232,24 +221,6 @@
     def _get_pdf_url(self, db_version, pdf_id):
         db_num = db_version.replace('.', '')
         return f'https://v{db_num}.ecoquery.ecoinvent.org/Details/PDF/{pdf_id}'
-
-    def download(self):
-        url = 'https://v38.ecoquery.ecoinvent.org'
-        db_key = (self.version, self.system_model)
->>>>>>> b7e35cf3
-        try:
-            file_content = self.session.get(url, timeout=60).content
-        except (requests.ConnectTimeout, requests.ReadTimeout, requests.ConnectionError) as e:
-            self.handle_connection_timeout()
-            raise e
-
-        if self.outdir:
-            self.out_path = os.path.join(self.outdir, output_file_name)
-        else:
-            self.out_path = os.path.join(os.path.abspath('.'), output_file_name)
-
-        with open(self.out_path, 'wb') as out_file:
-            out_file.write(file_content)
 
     def _get_pdf_url(self, db_version, pdf_id):
         db_num = db_version.replace('.', '')
@@ -318,7 +289,6 @@
         version: ecoinvent version (string), eg '3.5'
         system_model: ecoinvent system model (string), one of {'cutoff', 'apos', 'consequential'}
     """
-<<<<<<< HEAD
     downloader = EcoinventDownloader(outdir=download_path, store_download=store_download, **kwargs)
     importer = None
     downloader.login()
@@ -327,32 +297,12 @@
     def process_file(datasets_path, file_name):
         nonlocal importer
         nonlocal db_name
-=======
-    with tempfile.TemporaryDirectory() as td:
-        if outdir is None:
-            if store_download:
-                outdir = eidlstorage.eidl_dir
-            else:
-                outdir = td
-
-        downloader = EcoinventDownloader(outdir=outdir, **kwargs)
-        downloader.login()
-        downloader.db_dict = downloader.get_available_files()
-        if db_name:
-            downloader.set_with_spdx(db_name)
-        downloader.run()
-        downloader.extract(target_dir=outdir)
->>>>>>> b7e35cf3
 
         if db_name:
             downloader.set_with_spdx(db_name)
         if not db_name:
             db_name = f'ei-{downloader.version}-{downloader.system_model}'
-<<<<<<< HEAD
-
-=======
         datasets_path = os.path.join(outdir, 'datasets')
->>>>>>> b7e35cf3
         importer = SingleOutputEcospold2Importer(datasets_path, db_name)
 
     downloader.post_download_hook = process_file
@@ -388,10 +338,7 @@
     downloader = EcoinventDownloader()
     downloader.run()
 
-<<<<<<< HEAD
-=======
-
->>>>>>> b7e35cf3
+
 def get_pdf(spdx, activity_name, geography, reference_product, **kwargs):
     """
     Download a PDF file identified with the given params
